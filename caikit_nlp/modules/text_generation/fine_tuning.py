--- conflicted
+++ resolved
@@ -15,9 +15,6 @@
 
 # Third Party
 from torch.utils.data import IterableDataset
-<<<<<<< HEAD
-from transformers import AutoConfig, AutoTokenizer, Trainer
-=======
 from transformers import (
     AutoConfig,
     AutoTokenizer,
@@ -27,7 +24,6 @@
     Trainer,
 )
 import torch
->>>>>>> dea1766c
 
 # First Party
 from caikit.core.data_model import DataStream
@@ -38,12 +34,8 @@
 import alog
 
 # Local
-<<<<<<< HEAD
-from ...data_model import GeneratedResult, GenerationTrainRecord
+from ...data_model import GeneratedTextResult, GenerationTrainRecord
 from ...resources.pretrained_model.base import PretrainedModelBase
-=======
-from ...data_model import GenerationTrainRecord
->>>>>>> dea1766c
 from ...toolkit.data_stream_wrapper import SimpleIterableStreamWrapper
 from ...toolkit.data_type_utils import get_torch_dtype
 
@@ -162,7 +154,6 @@
             "per_device_eval_batch_size": batch_size,
             "num_train_epochs": num_epochs,
             # NOTE: We have disabled evaluation for now
-<<<<<<< HEAD
             "do_eval": False,
             # "evaluation_strategy ": "epoch",
             "learning_rate": lr,
@@ -177,32 +168,8 @@
             "eval_accumulation_steps": accumulate_steps,
             # eval_steps=1,
             **training_arguments,
+            **dtype_based_params,
         }
-=======
-            do_eval=False,
-            # evaluation_strategy = "epoch",
-            learning_rate=lr,
-            weight_decay=0.01,
-            save_total_limit=3,
-            predict_with_generate=True,
-            push_to_hub=False,
-            no_cuda=False,  # Default
-            generation_max_length=max_target_length,
-            remove_unused_columns=False,
-            dataloader_pin_memory=False,
-            gradient_accumulation_steps=accumulate_steps,
-            eval_accumulation_steps=accumulate_steps,
-            logging_strategy="epoch",
-            disable_tqdm=True,
-            # NOTE: Following not possible without save and eval strategy
-            # load_best_model_at_end=True,
-            # eval_steps=1,
-            **dtype_based_params,
-            ## TODO: Make below configurable
-            # fsdp="full_shard auto_wrap",
-            # local_rank=0,
-        )
->>>>>>> dea1766c
 
         trainer = base_model.get_trainer(
             train_dataset=training_dataset, **training_args
